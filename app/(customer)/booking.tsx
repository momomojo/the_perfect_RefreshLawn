import React, { useState, useEffect } from "react";
import {
  View,
  Text,
  SafeAreaView,
  ActivityIndicator,
  Alert,
} from "react-native";
import { Stack, useRouter, useLocalSearchParams } from "expo-router";
import BookingForm from "../components/customer/BookingForm";
import { getService, createBooking, getProfile } from "../../lib/data";
import { supabase } from "../../utils/supabase";

interface BookingData {
  serviceId: string;
  serviceName: string;
  date: string;
  time: string;
  address: string;
  isRecurring: boolean;
  recurringPlan?: string;
  paymentMethod: string;
  price: number;
}

export default function BookingScreen() {
  const router = useRouter();
  const { serviceId } = useLocalSearchParams();
  const [loading, setLoading] = useState(true);
  const [submitting, setSubmitting] = useState(false);
  const [error, setError] = useState<string | null>(null);
  const [service, setService] = useState<any>(null);
  const [userProfile, setUserProfile] = useState<any>(null);

  useEffect(() => {
    if (serviceId) {
      fetchServiceAndUserData();
    } else {
      // Redirect to services page instead of showing an error
      Alert.alert(
        "Service Selection Required",
        "Please select a service from the services page.",
        [
          {
            text: "Go to Services",
            onPress: () => router.replace("/(customer)/services"),
          },
        ]
      );
    }
  }, [serviceId]);

  const fetchServiceAndUserData = async () => {
    try {
      setLoading(true);

      // Fetch service data
      const serviceData = await getService(serviceId as string);

      if (!serviceData) {
        setError("Service not found");
        return;
      }

      setService(serviceData);

      // Fetch user profile
      const { data: session } = await supabase.auth.getSession();
      if (session?.session?.user) {
        try {
          const profileData = await getProfile(session.session.user.id);
          setUserProfile(profileData);
        } catch (profileError: any) {
          console.error("Error fetching profile:", profileError);
          // Continue without profile data
        }
      }
    } catch (err: any) {
      setError(err.message || "An unexpected error occurred");
      console.error("Error fetching data:", err);
    } finally {
      setLoading(false);
    }
  };

  const handleBookingComplete = async (bookingData: BookingData) => {
    try {
      setSubmitting(true);

      // Get current user
      const { data: session } = await supabase.auth.getSession();
      if (!session?.session?.user) {
        Alert.alert("Error", "You must be logged in to book a service");
        return;
      }

      const userId = session.session.user.id;

      // Extract date and time separately to match database schema
      const dateString = bookingData.date;
      const timeString = bookingData.time;

      // Format the booking data for submission
      const newBooking = {
        customer_id: userId,
        service_id: bookingData.serviceId || service.id, // Use the selected service ID
<<<<<<< HEAD
        status: "pending" as
          | "pending"
          | "scheduled"
          | "in_progress"
          | "completed"
          | "cancelled",
=======
        status: "pending" as "pending" | "scheduled" | "in_progress" | "completed" | "cancelled",
>>>>>>> 04a33ca7
        scheduled_date: dateString,
        scheduled_time: timeString, // Add the scheduled_time field that was missing
        address: bookingData.address || userProfile?.address,
        price: bookingData.price || service.base_price,
<<<<<<< HEAD
        recurring_plan_id: bookingData.isRecurring
          ? bookingData.recurringPlan
          : undefined,
=======
        recurring_plan_id: bookingData.isRecurring ? bookingData.recurringPlan : undefined,
>>>>>>> 04a33ca7
        payment_method_id: bookingData.paymentMethod,
      };

      // Log the booking data we're about to submit
      console.log("Submitting booking:", newBooking);

      try {
        const bookingData = await createBooking(newBooking);
<<<<<<< HEAD

=======
        
>>>>>>> 04a33ca7
        // Successful booking - show confirmation
        Alert.alert(
          "Booking Confirmed",
          "Your booking has been successfully created!",
          [
            {
              text: "View Bookings",
              onPress: () => router.replace("/(customer)/history"),
            },
            {
              text: "Return to Dashboard",
              onPress: () => router.replace("/(customer)/dashboard"),
            },
          ]
        );
      } catch (error: any) {
        // Handle the error thrown by createBooking
        Alert.alert("Error", error.message || "Failed to create booking");
      }
    } catch (err: any) {
      Alert.alert("Error", err.message || "Failed to complete booking");
      console.error("Booking error:", err);
    } finally {
      setSubmitting(false);
    }
  };

  if (loading && serviceId) {
    return (
      <SafeAreaView className="flex-1 bg-gray-50 justify-center items-center">
        <ActivityIndicator size="large" color="#16a34a" />
        <Text className="mt-4 text-gray-600">Loading service details...</Text>
      </SafeAreaView>
    );
  }

  if (error) {
    return (
      <SafeAreaView className="flex-1 bg-gray-50 justify-center items-center p-4">
        <Text className="text-red-500 text-lg mb-4">{error}</Text>
        <Text
          className="text-blue-500 font-semibold"
          onPress={() => router.replace("/(customer)/services")}
        >
          Go to Services
        </Text>
      </SafeAreaView>
    );
  }

  if (!serviceId) {
    return null; // Return null since we're redirecting
  }

  return (
    <SafeAreaView className="flex-1 bg-gray-50">
      <Stack.Screen
        options={{
          title: "Book a Service",
          headerShadowVisible: false,
          headerStyle: { backgroundColor: "#F9FAFB" },
        }}
      />

      <View className="flex-1">
        <BookingForm
          service={service}
          userProfile={userProfile}
          onComplete={handleBookingComplete}
          isSubmitting={submitting}
        />
      </View>
    </SafeAreaView>
  );
}<|MERGE_RESOLUTION|>--- conflicted
+++ resolved
@@ -103,60 +103,39 @@
       // Format the booking data for submission
       const newBooking = {
         customer_id: userId,
-        service_id: bookingData.serviceId || service.id, // Use the selected service ID
-<<<<<<< HEAD
-        status: "pending" as
-          | "pending"
-          | "scheduled"
-          | "in_progress"
-          | "completed"
-          | "cancelled",
-=======
-        status: "pending" as "pending" | "scheduled" | "in_progress" | "completed" | "cancelled",
->>>>>>> 04a33ca7
-        scheduled_date: dateString,
-        scheduled_time: timeString, // Add the scheduled_time field that was missing
+        service_id: service.id,
+        status: "pending",
+        scheduled_date: new Date(
+          `${bookingData.date} ${bookingData.time}`
+        ).toISOString(),
         address: bookingData.address || userProfile?.address,
-        price: bookingData.price || service.base_price,
-<<<<<<< HEAD
-        recurring_plan_id: bookingData.isRecurring
-          ? bookingData.recurringPlan
-          : undefined,
-=======
-        recurring_plan_id: bookingData.isRecurring ? bookingData.recurringPlan : undefined,
->>>>>>> 04a33ca7
+        price: service.price,
+        is_recurring: bookingData.isRecurring,
+        recurring_frequency: bookingData.recurringPlan,
         payment_method_id: bookingData.paymentMethod,
       };
 
-      // Log the booking data we're about to submit
-      console.log("Submitting booking:", newBooking);
+      const { data, error } = await createBooking(newBooking);
 
-      try {
-        const bookingData = await createBooking(newBooking);
-<<<<<<< HEAD
+      if (error) {
+        Alert.alert("Error", error.message || "Failed to create booking");
+        return;
+      }
 
-=======
-        
->>>>>>> 04a33ca7
-        // Successful booking - show confirmation
-        Alert.alert(
-          "Booking Confirmed",
-          "Your booking has been successfully created!",
-          [
-            {
-              text: "View Bookings",
-              onPress: () => router.replace("/(customer)/history"),
-            },
-            {
-              text: "Return to Dashboard",
-              onPress: () => router.replace("/(customer)/dashboard"),
-            },
-          ]
-        );
-      } catch (error: any) {
-        // Handle the error thrown by createBooking
-        Alert.alert("Error", error.message || "Failed to create booking");
-      }
+      Alert.alert(
+        "Booking Confirmed",
+        "Your booking has been successfully created!",
+        [
+          {
+            text: "View Bookings",
+            onPress: () => router.replace("/(customer)/history"),
+          },
+          {
+            text: "Return to Dashboard",
+            onPress: () => router.replace("/(customer)/dashboard"),
+          },
+        ]
+      );
     } catch (err: any) {
       Alert.alert("Error", err.message || "Failed to complete booking");
       console.error("Booking error:", err);
